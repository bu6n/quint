import { describe, it } from 'mocha'
import { assert } from 'chai'
import { readFileSync } from 'fs'
import { resolve } from 'path'
import JSONbig from 'json-bigint'
import { parsePhase1, parsePhase2, Loc } from '../src/tntParserFrontend'

// read a TNT file from the test data directory
function readTnt (name: string): string {
  const p = resolve(__dirname, '../testFixture', name + '.tnt')
  return readFileSync(p).toString('utf8')
}

// read the expected JSON outcome from the test data directory
function readJson (name: string): any {
  const p = resolve(__dirname, '../testFixture', name + '.json')
  return JSONbig.parse(readFileSync(p).toString('utf8'))
}

// read the TNT file and the expected JSON, parse and compare the results
function parseAndCompare (artifact: string, wrap: (json: any) => any, checkNameError: Boolean): void {
  // read the input from the data directory and parse it
  const phase1Result = parsePhase1(readTnt(artifact), `mocked_path/testFixture/${artifact}.tnt`)
  // read the expected result as JSON
  const expected = readJson(artifact)
  let outputToCompare

  if (phase1Result.kind === 'error') {
    // An error occurred at phase 1, check if it is the expected result
    outputToCompare = phase1Result
  } else if (checkNameError) {
    // An error occurred at phase 2, check if it is the expected result
    outputToCompare = parsePhase2(phase1Result.module, phase1Result.sourceMap)
  } else {
    // Both phases succeeded, check that the module is correclty outputed
    outputToCompare = phase1Result.module
  }

  outputToCompare = removeIds(outputToCompare)

  // run it through stringify-parse to obtain the same json (due to bigints)
  const reparsedResult = JSONbig.parse(JSONbig.stringify(outputToCompare))
  // compare the JSON trees
  assert.deepEqual(reparsedResult, expected, 'expected JSON trees to be equal')
}

// identity function that can be used as a default wrapper
function nowrap (arg: any): any {
  return arg
}

// test via parseAndCompare, expect no error
function parseAsExpected (artifact: string, description: string): void {
  it(description, () => {
    parseAndCompare(artifact,
<<<<<<< HEAD
      function (module: any) {
        return { kind: 'ok', module: module, sourceMap: new Map<BigInt, Loc>() }
      }, true)
=======
      function(module: any) {
        return { kind: 'ok', module: module }
      }, false)
>>>>>>> 04242aeb
  })
}

function removeIds (obj: any) {
  if (typeof obj !== 'object' || obj === null) {
    return obj
  }

  Object.keys(obj).forEach(key => {
    if (Array.isArray(obj[key])) {
      return obj[key].map((value: Object) => {
        return removeIds(value)
      })
    } else {
      return removeIds(obj[key])
    }
  })
  delete obj.id
  return obj
}

// plenty of tests

describe('parse ok', () => {
  it('parse empty module', () => {
    const result = parsePhase1(readTnt('_0001emptyModule'), 'mocked_path/testFixture/_0001emptyModule.tnt')
    const module = { id: 1n, name: 'empty', defs: [] }
    assert.deepEqual(result.kind, 'ok')
    if (result.kind === 'ok') {
      assert.deepEqual(result.module, module)
    }
  })

  parseAsExpected(
    '_0003consts',
    'parse constants'
  )

  parseAsExpected(
    '_0004constRecords',
    'parse record types in constants'
  )

  parseAsExpected(
    '_0006vars',
    'parse vars'
  )

  parseAsExpected(
    '_0008vals_untyped',
    'parse untyped val'
  )

  parseAsExpected(
    '_0009vals_untagged',
    'parse untagged val'
  )

  parseAsExpected(
    '_0011vals_typed',
    'parse typed val'
  )

  parseAsExpected(
    '_0012defs_untagged',
    'parse untagged def'
  )

  parseAsExpected(
    '_0013defs_untyped',
    'parse untyped def'
  )

  parseAsExpected(
    '_0014defs_typed',
    'parse typed def'
  )

  parseAsExpected(
    '_0100expr_add',
    'parse iadd'
  )

  parseAsExpected(
    '_0101expr_sub',
    'parse isub'
  )

  parseAsExpected(
    '_0102expr_mul',
    'parse imul'
  )

  parseAsExpected(
    '_0103expr_div',
    'parse idiv'
  )

  parseAsExpected(
    '_0104expr_mod',
    'parse imod'
  )

  parseAsExpected(
    '_0105expr_pow',
    'parse ipow'
  )

  parseAsExpected(
    '_0106expr_uminus',
    'parse iuminus'
  )

  parseAsExpected(
    '_0107expr_gt',
    'parse igt'
  )

  parseAsExpected(
    '_0108expr_ge',
    'parse ige'
  )

  parseAsExpected(
    '_0109expr_lt',
    'parse ilt'
  )

  parseAsExpected(
    '_0110expr_le',
    'parse ile'
  )

  parseAsExpected(
    '_0112expr_eqeq',
    'parse eq'
  )

  parseAsExpected(
    '_0113expr_ne',
    'parse ne'
  )

  parseAsExpected(
    '_0142expr_infix_in',
    'parse infix in'
  )

  parseAsExpected(
    '_0143expr_infix_notin',
    'parse infix notin'
  )

  parseAsExpected(
    '_0157expr_infix_bool',
    'parse infix Booleans'
  )

  parseAsExpected(
    '_0144expr_infix_subseteq',
    'parse infix subseteq'
  )

  parseAsExpected(
    '_0114expr_asgn',
    'parse asgn'
  )

  parseAsExpected(
    '_0115expr_and',
    'parse and'
  )

  parseAsExpected(
    '_0116expr_or',
    'parse or'
  )

  parseAsExpected(
    '_0117expr_implies',
    'parse implies'
  )

  parseAsExpected(
    '_0118expr_iff',
    'parse iff'
  )

  parseAsExpected(
    '_0119expr_block_and',
    'parse expr_and'
  )

  parseAsExpected(
    '_0120expr_block_or',
    'parse expr_or'
  )

  parseAsExpected(
    '_0140expr_action_and',
    'parse action_and'
  )

  parseAsExpected(
    '_0141expr_action_or',
    'parse action_or'
  )

  parseAsExpected(
    '_0121expr_ite',
    'parse ite'
  )

  parseAsExpected(
    '_0124expr_funapp',
    'parse function application'
  )

  parseAsExpected(
    '_0125expr_oper_app',
    'parse operator application'
  )

  parseAsExpected(
    '_0126expr_oper_infix_app',
    'parse infix operator application'
  )

  parseAsExpected(
    '_0127expr_oper_infix_app_lambda',
    'parse infix operator application with lambda'
  )

  parseAsExpected(
    '_0128expr_oper_dot_lambda',
    'parse dot operator application with lambda'
  )

  parseAsExpected(
    '_0129expr_oper_dot_args',
    'parse dot operator application with non-lambda'
  )

  parseAsExpected(
    '_0155expr_rec_field',
    'parse field access'
  )

  parseAsExpected(
    '_0156expr_tuple_item',
    'parse tuple access'
  )

  parseAsExpected(
    '_0130expr_tuple',
    'parse tuple'
  )

  parseAsExpected(
    '_0131expr_seq',
    'parse seq'
  )

  parseAsExpected(
    '_0132expr_record',
    'parse record'
  )

  parseAsExpected(
    '_0135expr_set_as_oper',
    'parse set as operator'
  )

  parseAsExpected(
    '_0136expr_seq_as_oper',
    'parse seq as operator'
  )

  parseAsExpected(
    '_0158expr_seq_empty',
    'compare with empty sequence'
  )

  parseAsExpected(
    '_0137expr_tuple_as_oper',
    'parse tuple as operator'
  )

  parseAsExpected(
    '_0138expr_record_as_oper',
    'parse record as operator'
  )

  parseAsExpected(
    '_0150module_nested',
    'parse nested modules'
  )

  parseAsExpected(
    '_0151assume',
    'parse assumptions'
  )

  parseAsExpected(
    '_0152import',
    'parse imports'
  )

  parseAsExpected(
    '_0153typedef',
    'parse typedef'
  )

  parseAsExpected(
    '_0154instance',
    'parse instance'
  )

  parseAsExpected(
    '_0159expr_match',
    'parse match'
  )
})

describe('parse errors', () => {
  it('error in module unit', () => {
    parseAndCompare('_1002emptyWithError', nowrap, false)
  })

  it('error on malformed disjoint union', () => {
    parseAndCompare('_1005constRecordsError', nowrap, false)
  })

  it('error on unexpected symbol after expression', () => {
    parseAndCompare('_1006unexpectedExpr', nowrap, false)
  })

  it('error on unrecognized token', () => {
    parseAndCompare('_1007unexpectedToken', nowrap, false)
  })

  it('error on unexpected "="', () => {
    parseAndCompare('_1008unexpectedEq', nowrap, false)
  })

  it('error on infix without arguments', () => {
    parseAndCompare('_1009infixFewArgs', nowrap, false)
  })

  it('error on unresolved name', () => {
    parseAndCompare('_1010undefinedName', nowrap, true)
  })

  it('error on unresolved scoped name', () => {
    parseAndCompare('_1011nameOutOfScope', nowrap, true)
  })
})<|MERGE_RESOLUTION|>--- conflicted
+++ resolved
@@ -53,15 +53,9 @@
 function parseAsExpected (artifact: string, description: string): void {
   it(description, () => {
     parseAndCompare(artifact,
-<<<<<<< HEAD
       function (module: any) {
         return { kind: 'ok', module: module, sourceMap: new Map<BigInt, Loc>() }
-      }, true)
-=======
-      function(module: any) {
-        return { kind: 'ok', module: module }
       }, false)
->>>>>>> 04242aeb
   })
 }
 
