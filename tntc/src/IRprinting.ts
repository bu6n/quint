--- conflicted
+++ resolved
@@ -12,13 +12,8 @@
  * @module
  */
 
-<<<<<<< HEAD
-import { TntModule, TntDef, TntEx } from './tntIr'
+import { TntModule, TntDef, TntEx, isAnnotatedDef } from './tntIr'
 import { Row, TntType } from './tntTypes'
-=======
-import { TntModule, TntDef, TntEx, isAnnotatedDef } from './tntIr'
-import { TntType } from './tntTypes'
->>>>>>> e15cf667
 
 /**
  * Pretty prints a module
