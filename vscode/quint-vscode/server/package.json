--- conflicted
+++ resolved
@@ -12,12 +12,7 @@
 		"url": "https://github.com/informalsystems/quint"
 	},
 	"dependencies": {
-<<<<<<< HEAD
-		"@informalsystems/quint": "file:.yalc/@informalsystems/quint",
-		"lodash": "^4.17.21",
-=======
 		"@informalsystems/quint": "^0.5.2",
->>>>>>> 05b861b4
 		"vscode-languageserver": "^7.0.0",
 		"vscode-languageserver-textdocument": "^1.0.1"
 	},
