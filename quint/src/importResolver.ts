--- conflicted
+++ resolved
@@ -32,11 +32,7 @@
 /**
  * The result of import resolution for a Quint Module.
  */
-<<<<<<< HEAD
 export type ImportResolutionResult = [Map<bigint, QuintError>, DefinitionsByName]
-=======
-export type ImportResolutionResult = [Map<bigint, QuintError>, LookupTable]
->>>>>>> d8c1150c
 /**
  * Explores the IR visiting all imports and instances. For each one, tries to find a definition
  * table for the required module name, and if found, copies all unscoped non-default definitions
