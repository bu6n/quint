# Changelog

All notable changes to this project will be documented in this file.

The format is based on [Keep a Changelog](https://keepachangelog.com/en/1.0.0/),
and this project adheres to [Semantic Versioning](https://semver.org/spec/v2.0.0.html).

## UNRELEASED

### Added

- short-circuiting for `implies` (#717)
<<<<<<< HEAD
- Instances are now fully supported (#725)
=======
- improve the summary output of `run` (#719)
- support for tuple unpacking in the simulator (#720)
>>>>>>> fdd9e976

### Changed
### Deprecated
### Removed
### Fixed

- Heisenbugs in `nondet x = oneOf(S)` should not happen (#712)

### Security

## v0.7.0 -- 2023-03-09

### Added
### Changed

- Inferred effects are now properly quantified (#658)
- Lambda parameters were promoted so they can now have their own errors, types and effects (#689)

### Deprecated
### Removed

- Nested modules are no longer supported (#674)

### Fixed

- Modes for nested definitions are now properly checked (#661)
- All basic operators can now be used with temporal formulas (#646)
- Effect checking performance for large specs is massively improved (#669)
- A module can no longer import or instance itself (#676)

### Security

## v0.6.0 -- 2023-02-22

### Added

- command `test` to run unit tests (#634)
- command `run` to run stateful simulations (#659)
- option `--with-lookup` of the command `parse` (#639)

### Changed

- `docs` subcommand now outputs generated docs to stdout (#617)
- Mode errors are better explained and include a fix suggestion (#619)
- Typechecking now reports errors when instance overrides are not compatible with
  the original definition (#622)
- Effect errors for multiple updates of the same variable are clearer and more precise (#641)

### Deprecated
### Removed

- REPL does not support nested modules any longer (#621)

### Fixed

- REPL avoid name clashes in different modules (#621)
- REPL session is now a proper Quint file (#621)
- A regression in REPL caused by multiple modules (#650)

### Security

### Documentation

- the [Prisoners puzzle](./examples/puzzles/prisoners) (#634)

## v0.5.5 -- 2023-02-03

### Added

 - Change the grammar to support multiple modules (#547)
 - Change static analysis to support multiple modules (#559)
 - Add an example that specifies the Solidity Coin contract (#576)
 - A work-in-progress example on Solidity's Simple Auction (#573)
 - Parse `100_000_000` and `0xabcd`, `0xAB_CD` as integers (#580)

### Fixed

 - The parser complains about junk in the end of file (#603)
 - Fix a confusing error message in assignments (#606)
 - REPL compiles unsupported operators and issues runtime errors (#604)

## v0.5.4 -- 2023-01-24

### Changed

- Re-release of v0.5.3 with proper packaging

## v0.5.3 -- 2023-01-24

### Added

- A few productivity hacks in REPL (#557)

- Operator `fail` (#552)

### Changed

- `assert` is now an action operator, not a run operator (#542)

## v0.5.2 -- 2023-01-17

### Added

- Hello world tutorial (#510)

### Fixed

- Fix the order of `foldr` in REPL (#536)
- Fix priority for `a^b` and a few other infix operators (#465, #533)

## v0.5.1 -- 2023-01-13

### Fixed

- Fixed REPL output for maps (#497)
- REPL reporting a runtime error on `0^0` (#492)
- Improved how documentation is produced for VSCode compatibility (#485)
- Enable access to builtin documentation parsed from `builtin.qnt` (#485)
- The effect and mode checkers no longer complain about runs (#505)
- Fixed missing lodash dependency (#484)

### Added

- A tutorial on integers (#495)

## v0.5.0 -- 2022-12-22

### Fixed

- Updated installation documentation (#471)
- The tutorial on Booleans now comes in markdown and CodeTour (#517)


### Added

- Added C-like type signatures (#102)

## v0.4.0 -- 2022-12-22

### Added

- Added beginner tutorial based around REPL (#400)
- Added API documentation for builtin operators (#386)

### Changed

- Project renamed to `quint` (#458)
- REPL can now receive input that includes its prompt (#430)
- Calling `quint` without an argument now starts the REPL (#445)
- Renamed vscode plugin package to `quint-vscode` (#463)
- Renamed `quint` package to `@informalsystems/quint`, establishing it under the
  `informalsystems` organization.

### Fixed

- Return exit code 1 when typechecking fails (#389).
- Fixed static checks of polymorphic operators (#447)

## v0.3.0 -- 2022-12-05

- Began keeping CHANGELOG<|MERGE_RESOLUTION|>--- conflicted
+++ resolved
@@ -10,12 +10,9 @@
 ### Added
 
 - short-circuiting for `implies` (#717)
-<<<<<<< HEAD
-- Instances are now fully supported (#725)
-=======
 - improve the summary output of `run` (#719)
 - support for tuple unpacking in the simulator (#720)
->>>>>>> fdd9e976
+- Instances are now fully supported (#725)
 
 ### Changed
 ### Deprecated
